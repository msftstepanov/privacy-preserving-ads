This is the repository for various privacy-preserving ads proposals.

# Ad Selection API Proposal
## Overview
The documents in this repository are meant to help describe the Ad Selection API, a privacy-preserving ads (PPA) proposal that is substantially similar to other ad serving proposals from a structure, flow, and syntax perspective, but with some core differences related to overall model and infrastructure that we believe provide critical capabilities that will enable the open web ecosystem to effectively move to privacy-preserving ads APIs.

We plan to hold regular meetings under the auspices of the WICG to go through the details of this proposal and quickly respond to feedback. Please comment on the timing question in [Issue #50](https://github.com/WICG/privacy-preserving-ads/issues/50) if you want to participate in these meetings to influence the direction of the proposal.

If you are ready to dive in, we recommend you start with the following content:
- The [**Ad Selection API overview**](Ad%20Selection%20Overview.md), which describes the proposal at a high-level including descriptions of privacy model, infrastructure, and features.
- The [**Auction & infrastructure design**](Auction%20&%20Infrastructure%20Design.md), which contains diagrams of the auction and ad serving flows and how they are similar and different to other proposals in this space.

Since this API leverages similar concepts from other proposals, some of the concepts referenced are already well-described in those proposals' GitHub repositories. We aim to minimize duplicative explanations and definitions in favor of focusing on documenting key additions and differences.

## Documents in this repository:
1. Proposal overview
     1. [**Ad Selection API overview**](Ad%20Selection%20Overview.md): an overview of the Ad Selection API, including the rationale for a new proposal
     1. [**API differences**](API%20Differences.md): a high-level overview of differences between Ad Selection API and other industry proposals.
<<<<<<< HEAD
     1. [**Auction Reporting**](Auction%20Reporting.md) 
=======
     1. [**Attribution Reporting**](Attribution%20Reporting.md)
>>>>>>> bc1513e1
1. Data flows & examples
     1. [**Auction & infrastructure design**](Auction%20&%20Infrastructure%20Design.md)
     1. [**Life of an ad request**](Life%20of%20an%20Ad%20Request.md)
1. [**API specification**](API%20Details.md)

## Background reading: the [Protected Audience API](https://github.com/WICG/turtledove/blob/main/FLEDGE.md)
Since this proposal leverages many of the concepts and terms used in the the Protected Audience API proposal, we recommend you review the following resources as a part of reviewing this proposal:
- Interest groups and the on-device auction:  https://github.com/WICG/turtledove/blob/main/FLEDGE.md#design-elements
- Server-side auction goals and motivations:  https://github.com/privacysandbox/fledge-docs/blob/main/bidding_auction_services_api.md#bidding-and-auction-services and https://github.com/privacysandbox/fledge-docs/blob/main/trusted_services_overview.md#overview-of-fledge-services
- Key terms from https://github.com/privacysandbox/fledge-docs/blob/main/trusted_services_overview.md#key-terms-and-concepts,
- TEE definitions from https://github.com/privacysandbox/fledge-docs/blob/main/trusted_services_overview.md#trusted-execution-environment
- Security goals from https://github.com/privacysandbox/fledge-docs/blob/main/trusted_services_overview.md#trusted-execution-environment
- Trust model from https://github.com/privacysandbox/fledge-docs/blob/main/trusted_services_overview.md#trust-model


# Archived Proposals
This repo has hosted a variety of proposals intended to help with the effort to enable privacy-preserving advertising on the web. While these proposals are not actively being worked on, we offer historical links here for educational purposes.
* [PARAKEET: Private and Anonymized Requests for Ads that Keep Efficacy and Enhance Transparency](archive\Parakeet.md)
  * [PARAKEET polyfill](https://github.com/microsoft/PARAKEET/tree/main/Polyfill)
* [PARAKEET with Noisy Ranking](archive\NoisyRanking.md)
* [MaCAW: Multi-party Computation of Ads on the Web](archive\MACAW.md)
* [Masked LARK: Masked Learning, Aggregation and Reporting worKflow](archive\MaskedLARK.md)
<|MERGE_RESOLUTION|>--- conflicted
+++ resolved
@@ -1,45 +1,43 @@
-This is the repository for various privacy-preserving ads proposals.
-
-# Ad Selection API Proposal
-## Overview
-The documents in this repository are meant to help describe the Ad Selection API, a privacy-preserving ads (PPA) proposal that is substantially similar to other ad serving proposals from a structure, flow, and syntax perspective, but with some core differences related to overall model and infrastructure that we believe provide critical capabilities that will enable the open web ecosystem to effectively move to privacy-preserving ads APIs.
-
-We plan to hold regular meetings under the auspices of the WICG to go through the details of this proposal and quickly respond to feedback. Please comment on the timing question in [Issue #50](https://github.com/WICG/privacy-preserving-ads/issues/50) if you want to participate in these meetings to influence the direction of the proposal.
-
-If you are ready to dive in, we recommend you start with the following content:
-- The [**Ad Selection API overview**](Ad%20Selection%20Overview.md), which describes the proposal at a high-level including descriptions of privacy model, infrastructure, and features.
-- The [**Auction & infrastructure design**](Auction%20&%20Infrastructure%20Design.md), which contains diagrams of the auction and ad serving flows and how they are similar and different to other proposals in this space.
-
-Since this API leverages similar concepts from other proposals, some of the concepts referenced are already well-described in those proposals' GitHub repositories. We aim to minimize duplicative explanations and definitions in favor of focusing on documenting key additions and differences.
-
-## Documents in this repository:
-1. Proposal overview
-     1. [**Ad Selection API overview**](Ad%20Selection%20Overview.md): an overview of the Ad Selection API, including the rationale for a new proposal
-     1. [**API differences**](API%20Differences.md): a high-level overview of differences between Ad Selection API and other industry proposals.
-<<<<<<< HEAD
-     1. [**Auction Reporting**](Auction%20Reporting.md) 
-=======
-     1. [**Attribution Reporting**](Attribution%20Reporting.md)
->>>>>>> bc1513e1
-1. Data flows & examples
-     1. [**Auction & infrastructure design**](Auction%20&%20Infrastructure%20Design.md)
-     1. [**Life of an ad request**](Life%20of%20an%20Ad%20Request.md)
-1. [**API specification**](API%20Details.md)
-
-## Background reading: the [Protected Audience API](https://github.com/WICG/turtledove/blob/main/FLEDGE.md)
-Since this proposal leverages many of the concepts and terms used in the the Protected Audience API proposal, we recommend you review the following resources as a part of reviewing this proposal:
-- Interest groups and the on-device auction:  https://github.com/WICG/turtledove/blob/main/FLEDGE.md#design-elements
-- Server-side auction goals and motivations:  https://github.com/privacysandbox/fledge-docs/blob/main/bidding_auction_services_api.md#bidding-and-auction-services and https://github.com/privacysandbox/fledge-docs/blob/main/trusted_services_overview.md#overview-of-fledge-services
-- Key terms from https://github.com/privacysandbox/fledge-docs/blob/main/trusted_services_overview.md#key-terms-and-concepts,
-- TEE definitions from https://github.com/privacysandbox/fledge-docs/blob/main/trusted_services_overview.md#trusted-execution-environment
-- Security goals from https://github.com/privacysandbox/fledge-docs/blob/main/trusted_services_overview.md#trusted-execution-environment
-- Trust model from https://github.com/privacysandbox/fledge-docs/blob/main/trusted_services_overview.md#trust-model
-
-
-# Archived Proposals
-This repo has hosted a variety of proposals intended to help with the effort to enable privacy-preserving advertising on the web. While these proposals are not actively being worked on, we offer historical links here for educational purposes.
-* [PARAKEET: Private and Anonymized Requests for Ads that Keep Efficacy and Enhance Transparency](archive\Parakeet.md)
-  * [PARAKEET polyfill](https://github.com/microsoft/PARAKEET/tree/main/Polyfill)
-* [PARAKEET with Noisy Ranking](archive\NoisyRanking.md)
-* [MaCAW: Multi-party Computation of Ads on the Web](archive\MACAW.md)
-* [Masked LARK: Masked Learning, Aggregation and Reporting worKflow](archive\MaskedLARK.md)
+This is the repository for various privacy-preserving ads proposals.
+
+# Ad Selection API Proposal
+## Overview
+The documents in this repository are meant to help describe the Ad Selection API, a privacy-preserving ads (PPA) proposal that is substantially similar to other ad serving proposals from a structure, flow, and syntax perspective, but with some core differences related to overall model and infrastructure that we believe provide critical capabilities that will enable the open web ecosystem to effectively move to privacy-preserving ads APIs.
+
+We plan to hold regular meetings under the auspices of the WICG to go through the details of this proposal and quickly respond to feedback. Please comment on the timing question in [Issue #50](https://github.com/WICG/privacy-preserving-ads/issues/50) if you want to participate in these meetings to influence the direction of the proposal.
+
+If you are ready to dive in, we recommend you start with the following content:
+- The [**Ad Selection API overview**](Ad%20Selection%20Overview.md), which describes the proposal at a high-level including descriptions of privacy model, infrastructure, and features.
+- The [**Auction & infrastructure design**](Auction%20&%20Infrastructure%20Design.md), which contains diagrams of the auction and ad serving flows and how they are similar and different to other proposals in this space.
+
+Since this API leverages similar concepts from other proposals, some of the concepts referenced are already well-described in those proposals' GitHub repositories. We aim to minimize duplicative explanations and definitions in favor of focusing on documenting key additions and differences.
+
+## Documents in this repository:
+1. Proposal overview
+     1. [**Ad Selection API overview**](Ad%20Selection%20Overview.md): an overview of the Ad Selection API, including the rationale for a new proposal
+     1. [**API differences**](API%20Differences.md): a high-level overview of differences between Ad Selection API and other industry proposals.
+     1. [**Auction Reporting**](Auction%20Reporting.md) 
+     1. [**Attribution Reporting**](Attribution%20Reporting.md)
+
+1. Data flows & examples
+     1. [**Auction & infrastructure design**](Auction%20&%20Infrastructure%20Design.md)
+     1. [**Life of an ad request**](Life%20of%20an%20Ad%20Request.md)
+1. [**API specification**](API%20Details.md)
+
+## Background reading: the [Protected Audience API](https://github.com/WICG/turtledove/blob/main/FLEDGE.md)
+Since this proposal leverages many of the concepts and terms used in the the Protected Audience API proposal, we recommend you review the following resources as a part of reviewing this proposal:
+- Interest groups and the on-device auction:  https://github.com/WICG/turtledove/blob/main/FLEDGE.md#design-elements
+- Server-side auction goals and motivations:  https://github.com/privacysandbox/fledge-docs/blob/main/bidding_auction_services_api.md#bidding-and-auction-services and https://github.com/privacysandbox/fledge-docs/blob/main/trusted_services_overview.md#overview-of-fledge-services
+- Key terms from https://github.com/privacysandbox/fledge-docs/blob/main/trusted_services_overview.md#key-terms-and-concepts,
+- TEE definitions from https://github.com/privacysandbox/fledge-docs/blob/main/trusted_services_overview.md#trusted-execution-environment
+- Security goals from https://github.com/privacysandbox/fledge-docs/blob/main/trusted_services_overview.md#trusted-execution-environment
+- Trust model from https://github.com/privacysandbox/fledge-docs/blob/main/trusted_services_overview.md#trust-model
+
+
+# Archived Proposals
+This repo has hosted a variety of proposals intended to help with the effort to enable privacy-preserving advertising on the web. While these proposals are not actively being worked on, we offer historical links here for educational purposes.
+* [PARAKEET: Private and Anonymized Requests for Ads that Keep Efficacy and Enhance Transparency](archive\Parakeet.md)
+  * [PARAKEET polyfill](https://github.com/microsoft/PARAKEET/tree/main/Polyfill)
+* [PARAKEET with Noisy Ranking](archive\NoisyRanking.md)
+* [MaCAW: Multi-party Computation of Ads on the Web](archive\MACAW.md)
+* [Masked LARK: Masked Learning, Aggregation and Reporting worKflow](archive\MaskedLARK.md)